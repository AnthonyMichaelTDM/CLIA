[package]
name = "clia"
version = "0.1.0"
edition = "2021"
<<<<<<< HEAD
description = "Rust command line argument parser with no extra dependencies."
readme = "README.md"
repository = "https://github.com/AnthonyMichaelTDM/CLIA"
license-file = "LICENSE"
keywords = ["cli", "command-line-interface", "parser"]
=======
description = "Rust command-line argument parser with no extra dependencies."
readme = "README.md"
repository = "https://github.com/AnthonyMichaelTDM/CLIA"
license-file = "LICENSE"
keywords = ["cli", "command-line argument", "parser"]
>>>>>>> 39d0785f
categories = ["command-line-interface"]
exclude = ["/src/main.rs", ".github/*"]

# See more keys and their definitions at https://doc.rust-lang.org/cargo/reference/manifest.html

[dependencies]<|MERGE_RESOLUTION|>--- conflicted
+++ resolved
@@ -2,19 +2,11 @@
 name = "clia"
 version = "0.1.0"
 edition = "2021"
-<<<<<<< HEAD
 description = "Rust command line argument parser with no extra dependencies."
 readme = "README.md"
 repository = "https://github.com/AnthonyMichaelTDM/CLIA"
 license-file = "LICENSE"
-keywords = ["cli", "command-line-interface", "parser"]
-=======
-description = "Rust command-line argument parser with no extra dependencies."
-readme = "README.md"
-repository = "https://github.com/AnthonyMichaelTDM/CLIA"
-license-file = "LICENSE"
-keywords = ["cli", "command-line argument", "parser"]
->>>>>>> 39d0785f
+keywords = ["cli", "clia", "parser", "argument-parser"]
 categories = ["command-line-interface"]
 exclude = ["/src/main.rs", ".github/*"]
 
